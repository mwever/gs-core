--- conflicted
+++ resolved
@@ -31,17 +31,12 @@
  */
 package org.graphstream.ui.view.util;
 
-<<<<<<< HEAD
-import org.graphstream.ui.graphicGraph.GraphicElement;
-import org.graphstream.ui.graphicGraph.GraphicGraph;
-=======
 import org.graphstream.graph.Edge;
 import org.graphstream.graph.Node;
 import org.graphstream.ui.graphicGraph.GraphicElement;
 import org.graphstream.ui.graphicGraph.GraphicGraph;
 import org.graphstream.ui.graphicGraph.GraphicNode;
 import org.graphstream.ui.graphicGraph.GraphicSprite;
->>>>>>> 7d626c0c
 import org.graphstream.ui.view.View;
 
 import java.awt.event.MouseEvent;
@@ -79,14 +74,11 @@
 		view.addMouseMotionListener(this);
 	}
 
-<<<<<<< HEAD
-=======
 	@Override
 	public EnumSet<InteractiveElement> getManagedTypes() {
 		return types;
 	}
 
->>>>>>> 7d626c0c
 	public void release() {
 		view.removeMouseListener(this);
 		view.removeMouseMotionListener(this);
@@ -100,31 +92,9 @@
 		// Unselect all.
 
 		if (!event.isShiftDown()) {
-<<<<<<< HEAD
 			graph.nodes().filter(n -> n.hasAttribute("ui.selected")).forEach(n -> n.removeAttribute("ui.selected"));
 			graph.sprites().filter(s -> s.hasAttribute("ui.selected")).forEach(s -> s.removeAttribute("ui.selected"));
-=======
-		    if (types.contains(InteractiveElement.NODE)) {
-				for (Node node : graph) {
-					if (node.hasAttribute("ui.selected"))
-						node.removeAttribute("ui.selected");
-				}
-			}
-
-			if (types.contains(InteractiveElement.SPRITE)) {
-				for (GraphicSprite sprite : graph.spriteSet()) {
-					if (sprite.hasAttribute("ui.selected"))
-						sprite.removeAttribute("ui.selected");
-				}
-			}
-
-			if (types.contains(InteractiveElement.EDGE)) {
-				for (Edge edge : graph.getEdgeSet()) {
-					if (edge.hasAttribute("ui.selected"))
-						edge.removeAttribute("ui.selected");
-				}
-			}
->>>>>>> 7d626c0c
+            graph.edges().filter(e -> e.hasAttribute("ui.selected")).forEach(e -> e.removeAttribute("ui.selected"));
 		}
 	}
 
